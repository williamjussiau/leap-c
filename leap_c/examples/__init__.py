--- conflicted
+++ resolved
@@ -29,11 +29,8 @@
     "pointmass": PointMassController,
     "pointmass_stagewise": partial(PointMassController, stagewise=True),
     "hvac": HvacController,
-<<<<<<< HEAD
+    "hvac_stagewise": partial(HvacController, stagewise=True),
     "cylinder": CylinderController,
-=======
-    "hvac_stagewise": partial(HvacController, stagewise=True),
->>>>>>> 65c0aad2
 }
 
 
